""" AMChI (AutoMech Chemical Identifier) strings

Closely follows the InChI format, although canonicalizations may differ.
Extends InChI to allow for resonance double-bond stereo.
"""

# L2
# # constructor
from automol.amchi.base._core import from_data
# # recalculate/standardize
from automol.amchi.base._core import standard_form
# # getters
from automol.amchi.base._core import prefix
from automol.amchi.base._core import version
from automol.amchi.base._core import formula_string
from automol.amchi.base._core import main_layers
from automol.amchi.base._core import charge_layers
from automol.amchi.base._core import stereo_layers
from automol.amchi.base._core import isotope_layers
# # setters
from automol.amchi.base._core import reflect
from automol.amchi.base._core import with_inchi_prefix
# # conversions
from automol.amchi.base._core import formula
from automol.amchi.base._core import connectivity
from automol.amchi.base._core import without_stereo
from automol.amchi.base._core import are_enantiomers
from automol.amchi.base._core import are_diastereomers
# # properties
# # # formula layer
from automol.amchi.base._core import symbols
from automol.amchi.base._core import canonical_indices
# # # main layers
from automol.amchi.base._core import bonds
from automol.amchi.base._core import hydrogen_valences
# # # charge layers
from automol.amchi.base._core import charge
# # # stereo layers
from automol.amchi.base._core import bond_stereo_parities
from automol.amchi.base._core import atom_stereo_parities
from automol.amchi.base._core import is_inverted_enantiomer
# # # isotope layers
from automol.amchi.base._core import bond_isotope_stereo_parities
from automol.amchi.base._core import atom_isotope_stereo_parities
from automol.amchi.base._core import is_inverted_isotope_enantiomer
# # other properties
from automol.amchi.base._core import has_multiple_components
from automol.amchi.base._core import has_stereo
from automol.amchi.base._core import has_mobile_hydrogens
from automol.amchi.base._core import low_spin_multiplicity
from automol.amchi.base._core import is_chiral
# # comparisons
from automol.amchi.base._core import same_connectivity
from automol.amchi.base._core import equivalent
# # split/join
from automol.amchi.base._core import split
from automol.amchi.base._core import join
# # sort
from automol.amchi.base._core import sorted_
from automol.amchi.base._core import argsort
# # helpers
from automol.amchi.base._core import version_pattern
# reaction functions
from automol.amchi.base._reac import filter_enantiomer_reactions
from automol.amchi.base._reac import sort_reactions
# L4
# # conversions
from automol.amchi._conv import amchi_key
from automol.amchi._conv import smiles
from automol.amchi._conv import graph
from automol.amchi._conv import geometry
from automol.amchi._conv import conformers
<<<<<<< HEAD
=======
# # derived properties
from automol.amchi._conv import is_complete
>>>>>>> 4eead88f
# # derived transformations
from automol.amchi._conv import add_stereo
from automol.amchi._conv import expand_stereo
# drawing tools
from automol.amchi._draw import draw
from automol.amchi._draw import draw_grid
# assessment tools
from automol.amchi._assess import is_valid_multiplicity


__all__ = [
    # L2
    # # constructor
    'from_data',
    # # recalculate/standardize
    'standard_form',
    # # getters
    'prefix',
    'version',
    'formula_string',
    'main_layers',
    'charge_layers',
    'stereo_layers',
    'isotope_layers',
    # # setters
    'reflect',
    'with_inchi_prefix',
    # # conversions
    'formula',
    'connectivity',
    'without_stereo',
    'are_enantiomers',
    'are_diastereomers',
    # # properties
    # # # formula layer
    'symbols',
    'canonical_indices',
    # # # main layers
    'bonds',
    'hydrogen_valences',
    # # # charge layers
    'charge',
    # # # stereo layers
    'bond_stereo_parities',
    'atom_stereo_parities',
    'is_inverted_enantiomer',
    # # # isotope layers
    'bond_isotope_stereo_parities',
    'atom_isotope_stereo_parities',
    'is_inverted_isotope_enantiomer',
    # # other properties
    'has_multiple_components',
    'has_stereo',
    'has_mobile_hydrogens',
    'low_spin_multiplicity',
    'is_chiral',
    # # comparisons
    'same_connectivity',
    'equivalent',
    # # split/join
    'split',
    'join',
    # # sort
    'sorted_',
    'argsort',
    # # helpers
    'version_pattern',
    # reaction functions
    'filter_enantiomer_reactions',
    'sort_reactions',
    # L4
    # # conversions
    'amchi_key',
    'smiles',
    'graph',
    'geometry',
    'conformers',
<<<<<<< HEAD
=======
    # # derived properties
    'is_complete',
>>>>>>> 4eead88f
    # # derived transformations
    'add_stereo',
    'expand_stereo',
    # drawing tools
    'draw',
    'draw_grid',
    # assessment tools
    'is_valid_multiplicity',
]<|MERGE_RESOLUTION|>--- conflicted
+++ resolved
@@ -70,11 +70,8 @@
 from automol.amchi._conv import graph
 from automol.amchi._conv import geometry
 from automol.amchi._conv import conformers
-<<<<<<< HEAD
-=======
 # # derived properties
 from automol.amchi._conv import is_complete
->>>>>>> 4eead88f
 # # derived transformations
 from automol.amchi._conv import add_stereo
 from automol.amchi._conv import expand_stereo
@@ -152,11 +149,8 @@
     'graph',
     'geometry',
     'conformers',
-<<<<<<< HEAD
-=======
     # # derived properties
     'is_complete',
->>>>>>> 4eead88f
     # # derived transformations
     'add_stereo',
     'expand_stereo',
