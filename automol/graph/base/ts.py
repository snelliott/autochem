""" transition state graph data structure

Forming bonds are encoded as 0.1-order bonds
Breaking bonds are encoded as 0.9-order bonds

Otherwise, this is equivalent to any other graph

BEFORE ADDING ANYTHING, SEE IMPORT HIERARCHY IN __init__.py!!!!
"""
from automol.util import dict_
from automol.graph.base._core import bond_orders
from automol.graph.base._core import atom_stereo_parities
from automol.graph.base._core import bond_stereo_parities
from automol.graph.base._core import set_bond_orders
from automol.graph.base._core import atom_stereo_keys
from automol.graph.base._core import bond_stereo_keys
from automol.graph.base._core import add_bonds
from automol.graph.base._core import remove_bonds
from automol.graph.base._core import without_dummy_atoms
from automol.graph.base._core import without_stereo_parities
from automol.graph.base._algo import rings_bond_keys
from automol.graph.base._algo import sorted_ring_atom_keys_from_bond_keys
from automol.graph.base._stereo import stereomers as _stereomers
<<<<<<< HEAD
from automol.graph.base._canon import class_indices
=======
from automol.graph.base._canon import canonical_priorities
>>>>>>> 4eead88f
from automol.graph.base._canon import stereogenic_atom_keys
from automol.graph.base._canon import stereogenic_bond_keys
from automol.graph.base._canon import to_local_stereo as _to_local_stereo
from automol.graph.base._canon import from_local_stereo as _from_local_stereo


def graph(gra, frm_bnd_keys, brk_bnd_keys):
    """ generate a transition-state graph
    """
    frm_bnd_keys = frozenset(map(frozenset, frm_bnd_keys))
    brk_bnd_keys = frozenset(map(frozenset, brk_bnd_keys))

    frm_ord_dct = {k: 0.1 for k in frm_bnd_keys}
    brk_ord_dct = {k: 0.9 for k in brk_bnd_keys}

    tsg = add_bonds(gra, frm_bnd_keys, ord_dct=frm_ord_dct, check=False)
    tsg = add_bonds(tsg, brk_bnd_keys, ord_dct=brk_ord_dct, check=False)
    return tsg


def forming_bond_keys(tsg):
    """ get the forming bonds from a transition state graph
    """
    ord_dct = bond_orders(tsg)
    frm_bnd_keys = [k for k, o in ord_dct.items() if round(o, 1) == 0.1]
    return frozenset(map(frozenset, frm_bnd_keys))


def breaking_bond_keys(tsg):
    """ get the forming bonds from a transition state graph
    """
    ord_dct = bond_orders(tsg)
    brk_bnd_keys = [k for k, o in ord_dct.items() if round(o, 1) == 0.9]
    return frozenset(map(frozenset, brk_bnd_keys))


def reverse(tsg, dummies=True):
    """ reverse a transition state graph
    """
    if not dummies:
        tsg = without_dummy_atoms(tsg)

    return graph(gra=tsg,
                 frm_bnd_keys=breaking_bond_keys(tsg),
                 brk_bnd_keys=forming_bond_keys(tsg))


def forming_rings_atom_keys(tsg):
    """ get the atom keys to rings forming in the TS graph
    """
    frm_rngs_bnd_keys = forming_rings_bond_keys(tsg)
    frm_rngs_atm_keys = tuple(map(sorted_ring_atom_keys_from_bond_keys,
                                  frm_rngs_bnd_keys))
    return frm_rngs_atm_keys


def forming_rings_bond_keys(tsg):
    """ get the bond keys to rings forming in the TS graph
    """
    frm_bnd_keys = forming_bond_keys(tsg)
    frm_rngs_bnd_keys = tuple(bks for bks in rings_bond_keys(tsg)
                              if frm_bnd_keys & bks)
    return frm_rngs_bnd_keys


def breaking_rings_atom_keys(tsg):
    """ get the atom keys to rings breaking in the TS graph
    """
    brk_rngs_bnd_keys = breaking_rings_bond_keys(tsg)
    brk_rngs_atm_keys = tuple(map(sorted_ring_atom_keys_from_bond_keys,
                                  brk_rngs_bnd_keys))
    return brk_rngs_atm_keys


def breaking_rings_bond_keys(tsg):
    """ get the bond keys to rings breaking in the TS graph
    """
    brk_bnd_keys = breaking_bond_keys(tsg)
    brk_rngs_bnd_keys = tuple(bks for bks in rings_bond_keys(tsg)
                              if brk_bnd_keys & bks)
    return brk_rngs_bnd_keys


def reactants_graph(tsg):
    """ get a graph of the reactants from a transition state graph
    """
    frm_bnd_keys = forming_bond_keys(tsg)
    ord_dct = dict_.transform_values(bond_orders(tsg), func=round)
    gra = set_bond_orders(tsg, ord_dct)
    gra = remove_bonds(gra, frm_bnd_keys)
    return gra


def products_graph(tsg):
    """ get a graph of the products from a transition state graph
    """
    return reactants_graph(reverse(tsg))


<<<<<<< HEAD
def conserved_atom_stereo_keys(can_tsg, prds_idx_dct=None):
=======
def conserved_atom_stereo_keys(can_tsg, prds_pri_dct=None):
>>>>>>> 4eead88f
    """ Determine atom stereo centers which are conserved by the reaction.

    'Conserved' means these atoms are stereogenic for both the reactants and
    the products.

    :param can_tsg: The TS graph, with stereo assignments.
<<<<<<< HEAD
    :parm prds_idx_dct: Symmetry class indices for the products, to avoid
=======
    :parm prds_pri_dct: Canonical priorities for the products, to avoid
>>>>>>> 4eead88f
        recalculating
    :returns: Conserved atom stereo centers.
    :rtype: frozenset
    """
    rcts_gra = reactants_graph(can_tsg)
    prds_gra = products_graph(can_tsg)
<<<<<<< HEAD
    prds_idx_dct = (class_indices(prds_gra, backbone_only=False) if
                    prds_idx_dct is None else prds_idx_dct)

    keys1 = atom_stereo_keys(rcts_gra)
    keys2 = stereogenic_atom_keys(prds_gra, assigned=True,
                                  idx_dct=prds_idx_dct)
=======
    prds_pri_dct = (canonical_priorities(prds_gra, backbone_only=False) if
                    prds_pri_dct is None else prds_pri_dct)

    keys1 = atom_stereo_keys(rcts_gra)
    keys2 = stereogenic_atom_keys(prds_gra, assigned=True,
                                  pri_dct=prds_pri_dct)
>>>>>>> 4eead88f

    cons_ste_atm_keys = frozenset(keys1 & keys2)

    return cons_ste_atm_keys


<<<<<<< HEAD
def conserved_bond_stereo_keys(can_tsg, prds_idx_dct=None):
=======
def conserved_bond_stereo_keys(can_tsg, prds_pri_dct=None):
>>>>>>> 4eead88f
    """ Determine bond stereo centers which are conserved by the reaction.

    'Conserved' means these bonds are stereogenic for both the reactants and
    the products.

    :param can_tsg: The TS graph, with stereo assignments.
<<<<<<< HEAD
    :parm prds_idx_dct: Symmetry class indices for the products, to avoid
=======
    :parm prds_pri_dct: Canonical priorities for the products, to avoid
>>>>>>> 4eead88f
        recalculating
    :returns: Conserved bond stereo centers.
    :rtype: frozenset
    """
    rcts_gra = reactants_graph(can_tsg)
    prds_gra = products_graph(can_tsg)
<<<<<<< HEAD
    prds_idx_dct = (class_indices(prds_gra, backbone_only=False) if
                    prds_idx_dct is None else prds_idx_dct)

    keys1 = bond_stereo_keys(rcts_gra)
    keys2 = stereogenic_bond_keys(prds_gra, assigned=True,
                                  idx_dct=prds_idx_dct)
=======
    prds_pri_dct = (canonical_priorities(prds_gra, backbone_only=False) if
                    prds_pri_dct is None else prds_pri_dct)

    keys1 = bond_stereo_keys(rcts_gra)
    keys2 = stereogenic_bond_keys(prds_gra, assigned=True,
                                  pri_dct=prds_pri_dct)
>>>>>>> 4eead88f

    cons_ste_bnd_keys = frozenset(keys1 & keys2)

    return cons_ste_bnd_keys


<<<<<<< HEAD
def nonconserved_atom_stereo_keys(can_tsg, prds_idx_dct=None):
=======
def nonconserved_atom_stereo_keys(can_tsg, prds_pri_dct=None):
>>>>>>> 4eead88f
    """ Determine atom stereo centers which are not conserved by the reaction.

    This includes atoms which are stereogenic for the products but not for the
    reactants ("created" stereo centers) and atoms which are stereogenic for
    the reactants but not for the products ("destroyed" stereo centers).

    :param can_tsg: The TS graph, with stereo assignments.
<<<<<<< HEAD
    :param prds_idx_dct: Symmetry class indices for the products, to avoid
=======
    :parm prds_pri_dct: Canonical priorities for the products, to avoid
>>>>>>> 4eead88f
        recalculating
    :returns: Created and destroyed atom stereo centers, respectively.
    :rtype: (frozenset, frozenset)
    """
    rcts_gra = reactants_graph(can_tsg)
    prds_gra = products_graph(can_tsg)
<<<<<<< HEAD
    prds_idx_dct = (class_indices(prds_gra, backbone_only=False) if
                    prds_idx_dct is None else prds_idx_dct)

    keys1 = atom_stereo_keys(rcts_gra)
    keys2 = stereogenic_atom_keys(prds_gra, assigned=True,
                                  idx_dct=prds_idx_dct)
=======
    prds_pri_dct = (canonical_priorities(prds_gra, backbone_only=False) if
                    prds_pri_dct is None else prds_pri_dct)

    keys1 = atom_stereo_keys(rcts_gra)
    keys2 = stereogenic_atom_keys(prds_gra, assigned=True,
                                  pri_dct=prds_pri_dct)
>>>>>>> 4eead88f

    cre_ste_atm_keys = frozenset(keys2 - keys1)
    des_ste_atm_keys = frozenset(keys1 - keys2)

    return cre_ste_atm_keys, des_ste_atm_keys


<<<<<<< HEAD
def nonconserved_bond_stereo_keys(can_tsg, prds_idx_dct=None):
=======
def nonconserved_bond_stereo_keys(can_tsg, prds_pri_dct=None):
>>>>>>> 4eead88f
    """ Determine bond stereo centers which are not conserved by the reaction.

    This includes bonds which are stereogenic for the products but not for the
    reactants ("created" stereo centers) and bonds which are stereogenic for
    the reactants but not for the products ("destroyed" stereo centers).

    :param can_tsg: The TS graph, with stereo assignments.
<<<<<<< HEAD
    :param prds_idx_dct: Symmetry class indices for the products, to avoid
=======
    :parm prds_pri_dct: Canonical priorities for the products, to avoid
>>>>>>> 4eead88f
        recalculating
    :returns: Created and destroyed bond stereo centers, respectively.
    :rtype: (frozenset, frozenset)
    """
    rcts_gra = reactants_graph(can_tsg)
    prds_gra = products_graph(can_tsg)
<<<<<<< HEAD
    prds_idx_dct = (class_indices(prds_gra, backbone_only=False) if
                    prds_idx_dct is None else prds_idx_dct)

    keys1 = bond_stereo_keys(rcts_gra)
    keys2 = stereogenic_bond_keys(prds_gra, assigned=True,
                                  idx_dct=prds_idx_dct)
=======
    prds_pri_dct = (canonical_priorities(prds_gra, backbone_only=False) if
                    prds_pri_dct is None else prds_pri_dct)

    keys1 = bond_stereo_keys(rcts_gra)
    keys2 = stereogenic_bond_keys(prds_gra, assigned=True,
                                  pri_dct=prds_pri_dct)
>>>>>>> 4eead88f

    cre_ste_bnd_keys = frozenset(keys2 - keys1)
    des_ste_bnd_keys = frozenset(keys1 - keys2)

    return cre_ste_bnd_keys, des_ste_bnd_keys


def to_local_stereo(can_tsg):
    """ Convert a TS graph to index-based stereo assignments, where parities
    are defined relative to the ordering of indices rather than the absolute
    stereo priority.

    :param can_tsg: a TS graph with absolute stereo assignments
    :returns: a TS graph with index-based stereo assignments
    """
    rcts_gra = reactants_graph(can_tsg)
    frm_bnd_keys = forming_bond_keys(can_tsg)
    brk_bnd_keys = breaking_bond_keys(can_tsg)

    rcts_gra = _to_local_stereo(rcts_gra)
    loc_tsg = graph(rcts_gra, frm_bnd_keys, brk_bnd_keys)
    return loc_tsg


def from_local_stereo(loc_tsg):
    """ Convert a TS graph from index-based stereo assignments back to absolute
    stereo assignments, where parities are independent of atom ordering.

    :param loc_tsg: a TS graph with index-based stereo assignments
    :returns: a TS graph with absolute stereo assignments
    """
    rcts_gra = reactants_graph(loc_tsg)
    frm_bnd_keys = forming_bond_keys(loc_tsg)
    brk_bnd_keys = breaking_bond_keys(loc_tsg)

    rcts_gra = _from_local_stereo(rcts_gra)
    can_tsg = graph(rcts_gra, frm_bnd_keys, brk_bnd_keys)
    return can_tsg


def stereomers(tsg):
    """ Expand all possible stereo assignments for the reactants in this TS
    graph. (Ignores stereo assignments already present, if any.)

    :param tsg: The TS graph, without stereo assignments.
    :returns: All possible TS graphs with stereo assignments for the reactants.
    """
    rcts_gra = reactants_graph(tsg)
    frm_bnd_keys = forming_bond_keys(tsg)
    brk_bnd_keys = breaking_bond_keys(tsg)

    rcts_gra = without_stereo_parities(rcts_gra)
    rcts_sgrs = _stereomers(rcts_gra)
    can_tsgs = tuple(
        graph(rcts_sgr, frm_bnd_keys, brk_bnd_keys) for rcts_sgr in rcts_sgrs)
    return can_tsgs


def compatible_reverse_stereomers(can_tsg):
    """ Given a TS graph with stereo assignments, expand all possible reverse
    graphs compatble with the forward graph.

    :param can_tsg: A TS graph, with canonical stereo assignments.
    :returns: All possible reverse TS graphs.
    """
    prds_gra = products_graph(can_tsg)
<<<<<<< HEAD
    prds_idx_dct = class_indices(prds_gra, backbone_only=False)
=======
    prds_pri_dct = canonical_priorities(prds_gra, backbone_only=False)
>>>>>>> 4eead88f

    frm_bnd_keys = forming_bond_keys(can_tsg)
    brk_bnd_keys = breaking_bond_keys(can_tsg)
    cons_atm_keys = sorted(
<<<<<<< HEAD
        conserved_atom_stereo_keys(can_tsg, prds_idx_dct=prds_idx_dct))
    cons_bnd_keys = sorted(
        conserved_bond_stereo_keys(can_tsg, prds_idx_dct=prds_idx_dct))
=======
        conserved_atom_stereo_keys(can_tsg, prds_pri_dct=prds_pri_dct))
    cons_bnd_keys = sorted(
        conserved_bond_stereo_keys(can_tsg, prds_pri_dct=prds_pri_dct))
>>>>>>> 4eead88f

    # 1. Determine local stereo assignments for conserved stereo centers
    loc_tsg = to_local_stereo(can_tsg)
    cons_loc_atm_pars = dict_.values_by_key(
        atom_stereo_parities(loc_tsg), cons_atm_keys)
    cons_loc_bnd_pars = dict_.values_by_key(
        bond_stereo_parities(loc_tsg), cons_bnd_keys)

    # 2. Expand all possibile assignments for the products and convert them to
    #    local stereo assignments.
    prds_gra = without_stereo_parities(products_graph(can_tsg))
    prds_can_gras = list(_stereomers(prds_gra))

    # 3. Find possibilities which match the assignments for the conserved
    #    stereo centers.
    rev_can_tsgs = []
    for prds_can_gra in prds_can_gras:
        prds_loc_gra = _to_local_stereo(prds_can_gra)

        prd_cons_loc_atm_pars = dict_.values_by_key(
            atom_stereo_parities(prds_loc_gra), cons_atm_keys)
        prd_cons_loc_bnd_pars = dict_.values_by_key(
            bond_stereo_parities(prds_loc_gra), cons_bnd_keys)

        if (prd_cons_loc_atm_pars == cons_loc_atm_pars and
                prd_cons_loc_bnd_pars == cons_loc_bnd_pars):
            # Form the reverse graph, with canonical stereo assignments
            rev_can_tsg = graph(prds_can_gra, brk_bnd_keys, frm_bnd_keys)
            rev_can_tsgs.append(rev_can_tsg)

    return rev_can_tsgs<|MERGE_RESOLUTION|>--- conflicted
+++ resolved
@@ -21,11 +21,7 @@
 from automol.graph.base._algo import rings_bond_keys
 from automol.graph.base._algo import sorted_ring_atom_keys_from_bond_keys
 from automol.graph.base._stereo import stereomers as _stereomers
-<<<<<<< HEAD
-from automol.graph.base._canon import class_indices
-=======
 from automol.graph.base._canon import canonical_priorities
->>>>>>> 4eead88f
 from automol.graph.base._canon import stereogenic_atom_keys
 from automol.graph.base._canon import stereogenic_bond_keys
 from automol.graph.base._canon import to_local_stereo as _to_local_stereo
@@ -125,97 +121,59 @@
     return reactants_graph(reverse(tsg))
 
 
-<<<<<<< HEAD
-def conserved_atom_stereo_keys(can_tsg, prds_idx_dct=None):
-=======
 def conserved_atom_stereo_keys(can_tsg, prds_pri_dct=None):
->>>>>>> 4eead88f
     """ Determine atom stereo centers which are conserved by the reaction.
 
     'Conserved' means these atoms are stereogenic for both the reactants and
     the products.
 
     :param can_tsg: The TS graph, with stereo assignments.
-<<<<<<< HEAD
-    :parm prds_idx_dct: Symmetry class indices for the products, to avoid
-=======
     :parm prds_pri_dct: Canonical priorities for the products, to avoid
->>>>>>> 4eead88f
         recalculating
     :returns: Conserved atom stereo centers.
     :rtype: frozenset
     """
     rcts_gra = reactants_graph(can_tsg)
     prds_gra = products_graph(can_tsg)
-<<<<<<< HEAD
-    prds_idx_dct = (class_indices(prds_gra, backbone_only=False) if
-                    prds_idx_dct is None else prds_idx_dct)
-
-    keys1 = atom_stereo_keys(rcts_gra)
-    keys2 = stereogenic_atom_keys(prds_gra, assigned=True,
-                                  idx_dct=prds_idx_dct)
-=======
     prds_pri_dct = (canonical_priorities(prds_gra, backbone_only=False) if
                     prds_pri_dct is None else prds_pri_dct)
 
     keys1 = atom_stereo_keys(rcts_gra)
     keys2 = stereogenic_atom_keys(prds_gra, assigned=True,
                                   pri_dct=prds_pri_dct)
->>>>>>> 4eead88f
 
     cons_ste_atm_keys = frozenset(keys1 & keys2)
 
     return cons_ste_atm_keys
 
 
-<<<<<<< HEAD
-def conserved_bond_stereo_keys(can_tsg, prds_idx_dct=None):
-=======
 def conserved_bond_stereo_keys(can_tsg, prds_pri_dct=None):
->>>>>>> 4eead88f
     """ Determine bond stereo centers which are conserved by the reaction.
 
     'Conserved' means these bonds are stereogenic for both the reactants and
     the products.
 
     :param can_tsg: The TS graph, with stereo assignments.
-<<<<<<< HEAD
-    :parm prds_idx_dct: Symmetry class indices for the products, to avoid
-=======
     :parm prds_pri_dct: Canonical priorities for the products, to avoid
->>>>>>> 4eead88f
         recalculating
     :returns: Conserved bond stereo centers.
     :rtype: frozenset
     """
     rcts_gra = reactants_graph(can_tsg)
     prds_gra = products_graph(can_tsg)
-<<<<<<< HEAD
-    prds_idx_dct = (class_indices(prds_gra, backbone_only=False) if
-                    prds_idx_dct is None else prds_idx_dct)
-
-    keys1 = bond_stereo_keys(rcts_gra)
-    keys2 = stereogenic_bond_keys(prds_gra, assigned=True,
-                                  idx_dct=prds_idx_dct)
-=======
     prds_pri_dct = (canonical_priorities(prds_gra, backbone_only=False) if
                     prds_pri_dct is None else prds_pri_dct)
 
     keys1 = bond_stereo_keys(rcts_gra)
     keys2 = stereogenic_bond_keys(prds_gra, assigned=True,
                                   pri_dct=prds_pri_dct)
->>>>>>> 4eead88f
 
     cons_ste_bnd_keys = frozenset(keys1 & keys2)
 
     return cons_ste_bnd_keys
 
 
-<<<<<<< HEAD
-def nonconserved_atom_stereo_keys(can_tsg, prds_idx_dct=None):
-=======
 def nonconserved_atom_stereo_keys(can_tsg, prds_pri_dct=None):
->>>>>>> 4eead88f
     """ Determine atom stereo centers which are not conserved by the reaction.
 
     This includes atoms which are stereogenic for the products but not for the
@@ -223,32 +181,19 @@
     the reactants but not for the products ("destroyed" stereo centers).
 
     :param can_tsg: The TS graph, with stereo assignments.
-<<<<<<< HEAD
-    :param prds_idx_dct: Symmetry class indices for the products, to avoid
-=======
     :parm prds_pri_dct: Canonical priorities for the products, to avoid
->>>>>>> 4eead88f
         recalculating
     :returns: Created and destroyed atom stereo centers, respectively.
     :rtype: (frozenset, frozenset)
     """
     rcts_gra = reactants_graph(can_tsg)
     prds_gra = products_graph(can_tsg)
-<<<<<<< HEAD
-    prds_idx_dct = (class_indices(prds_gra, backbone_only=False) if
-                    prds_idx_dct is None else prds_idx_dct)
-
-    keys1 = atom_stereo_keys(rcts_gra)
-    keys2 = stereogenic_atom_keys(prds_gra, assigned=True,
-                                  idx_dct=prds_idx_dct)
-=======
     prds_pri_dct = (canonical_priorities(prds_gra, backbone_only=False) if
                     prds_pri_dct is None else prds_pri_dct)
 
     keys1 = atom_stereo_keys(rcts_gra)
     keys2 = stereogenic_atom_keys(prds_gra, assigned=True,
                                   pri_dct=prds_pri_dct)
->>>>>>> 4eead88f
 
     cre_ste_atm_keys = frozenset(keys2 - keys1)
     des_ste_atm_keys = frozenset(keys1 - keys2)
@@ -256,11 +201,7 @@
     return cre_ste_atm_keys, des_ste_atm_keys
 
 
-<<<<<<< HEAD
-def nonconserved_bond_stereo_keys(can_tsg, prds_idx_dct=None):
-=======
 def nonconserved_bond_stereo_keys(can_tsg, prds_pri_dct=None):
->>>>>>> 4eead88f
     """ Determine bond stereo centers which are not conserved by the reaction.
 
     This includes bonds which are stereogenic for the products but not for the
@@ -268,32 +209,19 @@
     the reactants but not for the products ("destroyed" stereo centers).
 
     :param can_tsg: The TS graph, with stereo assignments.
-<<<<<<< HEAD
-    :param prds_idx_dct: Symmetry class indices for the products, to avoid
-=======
     :parm prds_pri_dct: Canonical priorities for the products, to avoid
->>>>>>> 4eead88f
         recalculating
     :returns: Created and destroyed bond stereo centers, respectively.
     :rtype: (frozenset, frozenset)
     """
     rcts_gra = reactants_graph(can_tsg)
     prds_gra = products_graph(can_tsg)
-<<<<<<< HEAD
-    prds_idx_dct = (class_indices(prds_gra, backbone_only=False) if
-                    prds_idx_dct is None else prds_idx_dct)
-
-    keys1 = bond_stereo_keys(rcts_gra)
-    keys2 = stereogenic_bond_keys(prds_gra, assigned=True,
-                                  idx_dct=prds_idx_dct)
-=======
     prds_pri_dct = (canonical_priorities(prds_gra, backbone_only=False) if
                     prds_pri_dct is None else prds_pri_dct)
 
     keys1 = bond_stereo_keys(rcts_gra)
     keys2 = stereogenic_bond_keys(prds_gra, assigned=True,
                                   pri_dct=prds_pri_dct)
->>>>>>> 4eead88f
 
     cre_ste_bnd_keys = frozenset(keys2 - keys1)
     des_ste_bnd_keys = frozenset(keys1 - keys2)
@@ -360,24 +288,14 @@
     :returns: All possible reverse TS graphs.
     """
     prds_gra = products_graph(can_tsg)
-<<<<<<< HEAD
-    prds_idx_dct = class_indices(prds_gra, backbone_only=False)
-=======
     prds_pri_dct = canonical_priorities(prds_gra, backbone_only=False)
->>>>>>> 4eead88f
 
     frm_bnd_keys = forming_bond_keys(can_tsg)
     brk_bnd_keys = breaking_bond_keys(can_tsg)
     cons_atm_keys = sorted(
-<<<<<<< HEAD
-        conserved_atom_stereo_keys(can_tsg, prds_idx_dct=prds_idx_dct))
-    cons_bnd_keys = sorted(
-        conserved_bond_stereo_keys(can_tsg, prds_idx_dct=prds_idx_dct))
-=======
         conserved_atom_stereo_keys(can_tsg, prds_pri_dct=prds_pri_dct))
     cons_bnd_keys = sorted(
         conserved_bond_stereo_keys(can_tsg, prds_pri_dct=prds_pri_dct))
->>>>>>> 4eead88f
 
     # 1. Determine local stereo assignments for conserved stereo centers
     loc_tsg = to_local_stereo(can_tsg)
