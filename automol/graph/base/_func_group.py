--- conflicted
+++ resolved
@@ -52,13 +52,8 @@
 
 
 def functional_group_count_dct(gra):
-<<<<<<< HEAD
     """ Return a dictionary that contains a count of the number
         of each of the functional groups in a species.
-=======
-    """ Return a dictionary that contains a count of the number of each of the
-        functional groups in a species.
->>>>>>> f5b01525
 
         :param gra: molecular graph
         :type gra: molecular graph data structure
@@ -835,25 +830,4 @@
         if not any(set(idxs) <= set(fidxs) for fidxs in filterlst):
             filtered_lst += (idxs,)
 
-    return filtered_lst
-
-
-# if __name__ == '__main__':
-#     import automol.smiles
-<<<<<<< HEAD
-#     import automol.chi
-=======
-#     import automol.inchi
->>>>>>> f5b01525
-#     import automol.graph
-#     smi = 'NCC(N)C'
-#     smi = 'C=C'
-#     smi = 'C1=C(O)C(C)=CC=C1C=C'
-<<<<<<< HEAD
-#     gra = automol.chi.graph(automol.smiles.chi(smi))
-=======
-#     gra = automol.inchi.graph(automol.smiles.inchi(smi))
->>>>>>> f5b01525
-#     gra = dominant_resonance(explicit(gra))
-#     print(automol.graph.string(gra))
-#     print(ring_substituents(gra))+    return filtered_lst