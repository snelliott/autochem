--- conflicted
+++ resolved
@@ -23,11 +23,7 @@
 from automol.graph.base import set_stereo_from_geometry
 from automol.graph.base import smiles
 from automol.graph.base import amchi
-<<<<<<< HEAD
-from automol.graph.base import has_resonance_bond_stereo
-=======
 from automol.graph.base import inchi_is_bad
->>>>>>> 4eead88f
 from automol.graph.base import implicit
 from automol.graph.base import to_local_stereo
 from automol.graph.base import subgraph
@@ -200,19 +196,20 @@
         :returns: ChI string
         :rtype: str
     """
-<<<<<<< HEAD
-    if has_resonance_bond_stereo(gra):
-        ret = amchi(gra, stereo=stereo)
-    else:
-        ret = inchi(gra, stereo=stereo)
-        # If the InChI has mobile hydrogens, revert back to AMChI
-        if automol.amchi.base.has_mobile_hydrogens(ret):
-            ret = amchi(gra, stereo=stereo)
-=======
+    
+    # old implementation
+    # if has_resonance_bond_stereo(gra):
+    #     ret = amchi(gra, stereo=stereo)
+    # else:
+    #     ret = inchi(gra, stereo=stereo)
+    #     # If the InChI has mobile hydrogens, revert back to AMChI
+    #     if automol.amchi.base.has_mobile_hydrogens(ret):
+    #         ret = amchi(gra, stereo=stereo)
+
+    # new implementation
     ret = inchi(gra, stereo=stereo)
     if inchi_is_bad(gra, ret):
         ret = amchi(gra, stereo=stereo)
->>>>>>> 4eead88f
 
     return ret
 
