--- conflicted
+++ resolved
@@ -3,15 +3,10 @@
 import autofile
 import automol
 
-<<<<<<< HEAD
 # ZMA_STR = autofile.io_.read_file('zmat.zmat')
 # ZRXN_STR = autofile.io_.read_file('zmat.r.yaml')
 ZMA_STR = autofile.io_.read_file('zmat.zmat3')
 ZRXN_STR = autofile.io_.read_file('zmat.r.yaml3')
-=======
-ZMA_STR = autofile.io_.read_file('1/zmat.zmat')
-ZRXN_STR = autofile.io_.read_file('1/zmat.r.yaml')
->>>>>>> 8619bc19
 
 ZMA = autofile.data_types.sread.zmatrix(ZMA_STR)
 ZRXN = autofile.data_types.sread.reaction(ZRXN_STR)
@@ -53,7 +48,6 @@
 
 print('geo:\n', automol.geom.string(GEO))
 
-<<<<<<< HEAD
 print('ZRXN')
 print(ZRXN)
 print('GRXN')
@@ -85,30 +79,4 @@
     print(name)
     print(axis)
     print(grps)
-    print(symm)
-=======
-# scan_name = automol.reac.scan_coordinate(ZRXN, ZMA)
-# const_names = automol.reac.constraint_coordinates(ZRXN, ZMA)
-# print('scan name:', scan_name)
-# print('constraint names:', const_names)
-#
-# #
-# # GEO, GDUMMY_KEY_DCT = automol.convert.zmat.geometry(ZMA)
-# # ZRXN_NEW = automol.reac.insert_dummy_atoms(GRXN, GDUMMY_KEY_DCT)
-# # assert ZRXN == ZRXN_NEW
-# #
-# # GBND_KEYS = automol.reac.rotational_bond_keys(GRXN)
-# #
-# # AXES = sorted(map(sorted, GBND_KEYS))
-# # for axis in AXES:
-# #     print('axis:', axis)
-# #     GROUPS = automol.reac.rotational_groups(GRXN, *axis)
-# #     print('\tgroup 1:', GROUPS[0])
-# #     print('\tgroup 2:', GROUPS[1])
-# #     SYM_NUM = automol.reac.rotational_symmetry_number(GRXN, *axis)
-# #     print('\tsymmetry number:', SYM_NUM)
-# #
-# #
-# # ROTORS = automol.rotor.from_zmatrix(ZMA, zrxn=ZRXN)
-# # print(ROTORS)
->>>>>>> 8619bc19
+    print(symm)