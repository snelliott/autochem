--- conflicted
+++ resolved
@@ -169,31 +169,6 @@
     return tuple(sorted(seq, key=_sort_key))
 
 
-<<<<<<< HEAD
-def argsort_symbols(seq, symbs_first=('C', 'H'), symbs_last=()):
-    """ Get the sort order for a sequence of atomic symbols.
-
-        :param seq: formula or sequence of atomic symbols
-        :type seq: dict, list, or tuple
-        :param symbs_first: atomic symbols to place first
-        :type symbs_first: sequence of strings
-        
-        :param symbs_last:
-
-        :rtyp: tuple(str)
-    """
-
-    def _sort_key(entry):
-        char = entry[0]
-        rest = entry[1:]
-        if char in symbs_first:
-            val = symbs_first.index(char)
-        elif char in symbs_last:
-            val = len(symbs_first) + 1 + symbs_last.index(char)
-        else:
-            val = len(symbs_first)
-        return (val, char, rest)
-=======
 def argsort_symbols(seq, syms_first=('C', 'H'), syms_last=(), idx=None):
     """ get the sort order for a sequence of atomic symbols
     """
@@ -216,7 +191,6 @@
         else:
             val = len(syms_first)
         return (start, val, char, rest)
->>>>>>> edf74eb7
 
     return tuple(idx for (val, idx) in
                  sorted(((v, i) for (i, v) in enumerate(seq)), key=_sort_key))
