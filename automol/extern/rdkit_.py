--- conflicted
+++ resolved
@@ -159,9 +159,9 @@
     atms = rdm.GetAtoms()
     syms = tuple(str(rda.GetSymbol()).title() for rda in atms)
     xyzs = tuple(map(tuple, rdm.GetConformer(0).GetPositions()))
-    geo = automol.geom.base.from_data(syms, xyzs, angstrom=False)
+    geo = geom_base.from_data(syms, xyzs, angstrom=False)
     return geo
-    #return rdm
+    # return rdm
 
 
 def to_conformers(rdm, nconfs):
@@ -359,15 +359,6 @@
     return rdm
 
 
-<<<<<<< HEAD
-    kgr = automol.graph.base.kekule(gra, max_stereo_overlap=True)
-    keys = sorted(automol.graph.base.atom_keys(kgr))
-    assert keys == list(range(len(keys)))
-    symb_dct = automol.graph.base.atom_symbols(kgr)
-    rad_dct = automol.graph.base.atom_unsaturations(kgr, bond_order=True)
-    bnd_keys = automol.graph.base.bond_keys(kgr)
-    ord_dct = automol.graph.base.bond_orders(kgr)
-=======
 def _from_graph_without_stereo(gra, label=False, label_dct=None):
     """Generate an RDKit rdmecule object from a connected rdmecular graph
 
@@ -387,7 +378,6 @@
     symb_dct = graph_base.atom_symbols(gra, dummy_symbol="He")
     rad_dct = graph_base.atom_unpaired_electrons(gra, bond_order=True)
 
->>>>>>> a50ec331
     erdm = rdkit.Chem.EditableMol(rdkit.Chem.Mol())
     for key in keys:
         rda = rdkit.Chem.Atom(symb_dct[key])
@@ -432,19 +422,6 @@
     """
     gra = _to_graph_without_stereo(exp_rdm, order=order)
 
-<<<<<<< HEAD
-    rdm.UpdatePropertyCache()
-    atms = rdm.GetAtoms()
-    bnds = rdm.GetBonds()
-    sym_dct = {rda.GetIdx(): rda.GetSymbol() for rda in atms}
-    hyd_dct = {rda.GetIdx(): rda.GetImplicitValence() for rda in atms}
-    ord_dct = {(rdb.GetBeginAtomIdx(), rdb.GetEndAtomIdx()):
-               BOND_TYPE_DCT[rdb.GetBondType()]
-               for rdb in bnds}
-    gra = automol.graph.base.from_data(
-        atm_symb_dct=sym_dct, bnd_keys=ord_dct.keys(),
-        atm_imp_hyd_vlc_dct=hyd_dct, bnd_ord_dct=ord_dct)
-=======
     if not stereo:
         return gra
 
@@ -497,7 +474,6 @@
 
     def _get_order(rdb):
         return BOND_TYPE_DCT[rdb.GetBondType()] if order else 1
->>>>>>> a50ec331
 
     rdm.UpdatePropertyCache()
     rdkit.Chem.SanitizeMol(rdm)
